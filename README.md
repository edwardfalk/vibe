--- conflicted
+++ resolved
@@ -1,215 +1,103 @@
-# Vibe: Cosmic Beat Space Shooter
+# Vibe Project
 
-> **Purpose:**  
-> This README provides a project overview, quickstart, and a map to all major documentation.  
-> For rules and standards, see [.cursorrules](./.cursorrules).
+## Bug, Feature, & Enhancement Ticketing System (2024+)
 
-## Documentation Map
-- [.cursorrules](./.cursorrules): Core rules and standards (architecture, coding, workflow)
-- [docs/TICKETING_SYSTEM_GUIDE.md](./docs/TICKETING_SYSTEM_GUIDE.md): Ticketing system schema and workflow
-- [docs/MCP_PLAYWRIGHT_TESTING_GUIDE.md](./docs/MCP_PLAYWRIGHT_TESTING_GUIDE.md): Automated testing and probe-driven Playwright
-- [docs/MCP_TOOLS_GUIDE.md](./docs/MCP_TOOLS_GUIDE.md): Advanced MCP tool usage and best practices
-- [docs/AUDIO_CONFIGURATION_GUIDE.md](./docs/AUDIO_CONFIGURATION_GUIDE.md): Audio setup and tuning
-- [docs/DESIGN.md](./docs/DESIGN.md): Game design and Cosmic Beat System
+## Ticketing System: Bugs, Enhancements, and Features
 
-## Overview
-Vibe is a rhythm-driven, modular space shooter where every action is synced to the cosmic beat. Built with **p5.js 1.7.0** in instance mode, the project emphasizes clean architecture, maintainability, and multi-AI model compatibility through strict consistency standards.
+The modular ticketing system now supports tracking not only bugs, but also enhancements and new features. All tickets must specify a `type` field with one of the following values:
+- `bug`
+- `enhancement`
+- `feature`
 
-**Technology Stack:**
-- **Engine**: p5.js 1.7.0 (migrated from Phaser for better modularity)
-- **Architecture**: ES modules with strict dependency injection
-- **Development**: MCP tools integration for advanced automation
-- **Testing**: Probe-driven Playwright with automated bug reporting
+This field is required for all tickets, both via the API and the in-game UI modal. The UI now provides a dropdown to select the ticket type when creating a new ticket.
 
-The project features a robust ticketing system for all bugs, features, and enhancements, plus advanced MCP tools for memory management, automated testing, and file operations.
+### Example Ticket JSON
+```json
+{
+  "id": "BR-2024-07-01-001",
+  "title": "Player disappears after dashing into wall",
+  "type": "bug",
+  ...
+}
+```
 
-For a detailed explanation of the Cosmic Beat System and musical gameplay, see [`docs/DESIGN.md`](./docs/DESIGN.md).
+Refer to the rest of this README for API usage and workflow details.
+
+### Overview
+The ticketing system is a modular, API-driven subsystem supporting:
+- Structured JSON tickets (status, history, artifacts, verification, etc.)
+- **Supports bugs, features, enhancements, and tasks**
+- Ticket types: `bug`, `feature`, `enhancement`, `task`, etc.
+- Tags/labels for filtering and organization (e.g., `UI`, `AI`, `QoL`)
+- CLI, browser, and automation-friendly management
+- In-game, admin, and automated probe/test integration
+- Knowledge graph and documentation hooks
+
+### How it Works
+- **Tickets** are stored as JSON in `tests/bug-reports/`.
+- **API** (`ticket-api.js`) exposes endpoints for creating, updating, listing, and retrieving tickets.
+- **Frontend** uses `js/ticketManager.js` to interact with the API from in-game UI, admin tools, or automation scripts.
+- **Artifacts** (screenshots, logs) are linked in each ticket.
+- **History** tracks all status changes, fix attempts, verification, and comments.
+- **Probe/test integration**: Automated tests can create/update tickets and attach results.
+- **Knowledge graph**: On ticket resolution, update the Memory Knowledge Graph with new facts/relations.
+- **Feature development**: Tickets can be used for new features, enhancements, and AI-driven development, with full progress and design history logged for future reference.
+
+### Ticket Types & Tags
+- Each ticket has a `type` field: `bug`, `feature`, `enhancement`, `task`, etc.
+- Tickets can have an array of `tags` for filtering and organization (e.g., `["UI", "AI", "QoL"]`).
+- Use the modal UI or API to set type and tags when creating or updating tickets.
+
+#### Example Feature Ticket JSON
+```json
+{
+  "id": "abc123",
+  "type": "feature",
+  "title": "Add co-op multiplayer mode",
+  "description": "Allow two players to play together online or locally.",
+  "tags": ["multiplayer", "networking", "UI"],
+  "status": "Open",
+  "history": [],
+  "artifacts": [],
+  "verification": [],
+  "relatedTickets": [],
+  "timestamp": "2024-07-01T18:00:00Z"
+}
+```
+
+### API Endpoints
+- `GET    /api/tickets`         List all tickets
+- `GET    /api/tickets/:id`     Get a ticket by ID
+- `POST   /api/tickets`         Create a new ticket
+- `PATCH  /api/tickets/:id`     Update a ticket (partial)
+
+### Bug Report Watcher Script
+- The project includes a watcher script: `move-bug-reports.js` (in the project root).
+- **Purpose:** Automatically moves bug report files (JSON, markdown, PNG screenshots) from your Downloads folder to the correct subfolder in `tests/bug-reports/`.
+- **How it works:**
+  - Watches your Downloads folder for files matching the bug report naming convention (timestamp, ID, and title).
+  - Moves each file into the appropriate ticket folder, creating the folder if needed.
+  - Ensures all bug report artifacts are organized and accessible for both human and AI/agent debugging.
+- **How to run:**
+  - The watcher runs automatically with `npm run dev` (alongside the dev server).
+  - You can also run it alone with `npm run watch-bugs`.
+  - To run manually: `node move-bug-reports.js`
+- **Note:** The watcher is required for workflows where bug report files are downloaded from the browser (fallback/manual mode). It ensures all artifacts are grouped and accessible in the repo.
+
+### Usage
+- Start the API: `node ticket-api.js`
+- Use the in-game bug/feature modal or admin UI to create/update tickets
+- Use Playwright/MCP scripts for automated bug/feature reporting
+- Use tickets for both bugs and features (set the `type` field and add tags as needed)
+
+### Extending
+- Add artifact upload endpoints as needed
+- Add dashboards, notifications, or analytics
+- Integrate with external tools if desired
+- **Next step:** Expand UI and workflow to fully support feature requests and enhancements, with progress and design history for both human and AI contributors.
 
 ---
 
-## Project Structure & Architecture
-- **Strict modular architecture**: All code is organized by system or entity (see `/js/`).
-- **No legacy/monolithic files**: Only use modular files listed in `.cursorrules` and `/js/`.
-- **Core Systems**: `GameLoop.js`, `GameState.js`, `CameraSystem.js`, `SpawnSystem.js`, `CollisionSystem.js`, `UIRenderer.js`, `BackgroundRenderer.js`, `TestMode.js`
-- **Entities**: `player.js`, `BaseEnemy.js`, `Grunt.js`, `Rusher.js`, `Tank.js`, `Stabber.js`, `EnemyFactory.js`, `bullet.js`
-- **Support**: `Audio.js`, `BeatClock.js`, `visualEffects.js`, `effects.js`, `config.js`, `mathUtils.js`
-- **Other**: `ticketManager.js`, `ai-liveness-probe.js`
-- **See `/js/` for the full, up-to-date list.**
-
-> **Always consult the latest `.cursorrules` for the single source of truth on architecture, coding standards, and best practices.**
-
----
-
-## Ticketing System
-- **All work (bugs, features, enhancements, tasks) is tracked via the modular ticketing system.**
-- Tickets are structured JSON files in `tests/bug-reports/`.
-- Use `ticketManager.js` and `ticket-api.js` for all ticket management (in-game, admin, automation).
-- **See [`docs/TICKETING_SYSTEM_GUIDE.md`](./docs/TICKETING_SYSTEM_GUIDE.md) for full documentation, schema, and workflow.**
-- Each ticket must have a unique `id` and specify a `type` (`bug`, `feature`, `enhancement`, `task`).
-- Artifacts (screenshots, logs) are grouped per ticket and auto-moved by `move-bug-reports.js`.
-- The AI and automated scripts have full access to the ticketing system and bug-report modal.
-
----
-
-## Development & Testing
-- **Dev server**: Five Server runs on port 5500 (`http://localhost:5500`).
-- **Backend server**: Runs on port 3001 for ticket API and automation.
-- **Start all servers with `npm run dev`** (kills ports 5500/3001 if needed).
-- **Testing**: Only probe-driven Playwright tests are allowed (see `docs/MCP_PLAYWRIGHT_TESTING_GUIDE.md`). Remove all manual `.spec.js` tests.
-- **Test mode**: Press 'T' in-game to enable scripted testing.
-- **Bug-report modal**: Open with 'B' + 'R' or UI button. Keyboard: Enter/Ctrl+Enter = Save, Escape = Cancel.
-- **Artifacts**: All screenshots/logs saved in `tests/bug-reports/` and grouped by ticket ID.
-
----
-
-## Coding Standards
-- **Simplicity, readability, maintainability, testability, reusability.**
-- **Multi-AI Model Compatibility**: Strict consistency standards ensure identical behavior across different AI models.
-- Use ES modules (`import`/`export`) with mandatory dependency injection patterns.
-- **p5.js Instance Mode**: All drawing functions must use `this.p.` prefix (e.g., `this.p.fill()`, `this.p.ellipse()`).
-- Import math functions from `mathUtils.js` instead of using p5.js globals.
-- **Constructor Signatures**: All enemy classes use exact signature: `constructor(x, y, type, config, p, audio)`.
-- **Console Logging**: All logs must use emoji prefixes (🎮 Game state, 🎵 Audio, 🗡️ Combat, etc.).
-- **Timing System**: Use `deltaTimeMs` for frame-independent calculations, normalized to 60fps baseline.
-- Use early returns, descriptive names, and clear error handling.
-- All code must pass ESLint and Prettier before commit.
-- **See `.cursorrules` for complete standards and mandatory patterns.**
-
----
-
-## Memory Management
-- Uses a structured knowledge graph for entities, relations, and observations.
-- See `.cursorrules` for workflow and best practices.
-
----
-
-## Audio & Visuals
-- Audio system is modular and beat-synced.
-- Visual effects are handled by `visualEffects.js` and `effects.js`.
-- See `docs/AUDIO_CONFIGURATION_GUIDE.md` for setup.
-
----
-
-## Contributing
-- **All changes must follow modular architecture and ticketing workflow.**
-- Update `.cursorrules` and this README if architecture or standards change.
-- See `.cursorrules` for rules on memory, testing, and coding standards.
-
----
-
-## References
-- `.cursorrules`: Core standards and workflow reference
-- `docs/TICKETING_SYSTEM_GUIDE.md`: Ticketing system documentation
-- `docs/MCP_PLAYWRIGHT_TESTING_GUIDE.md`: Automated testing guide
-- `docs/AUDIO_CONFIGURATION_GUIDE.md`: Audio setup and troubleshooting
-- `docs/DESIGN.md`: Cosmic Beat System and musical gameplay design
-
----
-
-## License
-MIT
-
-## Testing
-
-Vibe uses a comprehensive automated testing system with probe-driven testing and MCP Playwright integration.
-
-### Test Types
-
-1. **Automated Game Tests** - Basic system checks and file validation
-   ```bash
-   npm run test:automated
-   ```
-
-2. **MCP Probe-Driven Tests** - Comprehensive game state and behavior testing
-   ```bash
-   npm run test:mcp
-   ```
-
-3. **Comprehensive Test Suite** - Runs all automated tests
-   ```bash
-   npm run test:comprehensive
-   ```
-
-4. **Traditional Playwright Tests** - Browser-based testing
-   ```bash
-   npm run test          # Headless
-   npm run test:headed   # With browser UI
-   npm run test:debug    # Debug mode
-   ```
-
-5. **Game Debugging** - Bug detection and analysis
-   ```bash
-   npm run debug:game    # Full analysis + detailed report
-   npm run debug:probe   # Quick health check + summary
-   ```
-
-<<<<<<< HEAD
-6. **CodeRabbit Integration** - Automated review processing
-   ```bash
-   npm run coderabbit:analyze    # Analyze CodeRabbit reviews only
-   npm run coderabbit:integrate  # Full integration (analysis + tickets + tests)
-   npm run coderabbit:workflow   # Complete CodeRabbit workflow
-   ```
-
-=======
->>>>>>> 8bfb2302
-### Probe-Driven Testing
-
-The game uses specialized probe files for different aspects:
-
-- **`js/ai-liveness-probe.js`** - Basic game state and entity presence
-- **`js/enemy-ai-probe.js`** - Enemy AI behavior and interactions  
-- **`js/audio-system-probe.js`** - Audio system and beat synchronization
-- **`js/combat-collision-probe.js`** - Combat mechanics and collision detection
-- **`js/ui-score-probe.js`** - UI elements and score system
-- **`js/game-debugging-probe.js`** - Bug detection and game health analysis
-
-Each probe automatically:
-- Tests specific game systems
-- Captures screenshots on failure
-- Creates bug tickets via the ticketing system
-- Provides structured diagnostic data
-
-### MCP Playwright Integration
-
-The testing system uses MCP (Model Context Protocol) Playwright tools for:
-- Browser automation and control
-- JavaScript evaluation in game context
-- Screenshot capture and artifact management
-- Automated bug reporting integration
-
-### Test Artifacts
-
-Test results and artifacts are saved to:
-- **Screenshots**: `test-results/`
-- **Bug Reports**: `tests/bug-reports/`
-- **Test Reports**: `test-results/mcp-automated-test-report-*.json`
-- **Playwright Reports**: `playwright-report/`
-
-### Running Tests in Development
-
-The development server includes automated testing capabilities:
-
-```bash
-npm run dev  # Starts game server, bug watcher, and API server
-```
-
-Then in another terminal:
-```bash
-npm run test:comprehensive  # Run all automated tests
-
-npm run debug:game          # AI-powered game debugging analysis
-npm run debug:probe         # Quick game health check
-```
-
-### Test Configuration
-
-- **Game URL**: `http://localhost:5500`
-- **Test Timeout**: 30 seconds per test
-- **Retry Attempts**: 2 retries on failure
-- **Screenshot on Failure**: Enabled
-- **Automated Bug Reporting**: Enabled
-
-For detailed testing documentation, see:
-- [MCP Playwright Testing Guide](docs/MCP_PLAYWRIGHT_TESTING_GUIDE.md)
-- [Ticketing System Guide](TICKETING_SYSTEM_GUIDE.md)
+## Coding Standards & Architecture
+- See the top of this README and `.cursorrules` for the latest standards and architecture rules.
+- The ticketing system is now a core part of the Vibe project and should be kept up to date with all future improvements.